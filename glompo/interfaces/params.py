""" Provides support to use GloMPO with ParAMS.
    There are two ways to do this depending on your preferred workflow or interface.
    1) ParAMS is primary, setup an Optimization instance as normal.
       GloMPO is wrapped using the GlompoParamsWrapper below to look like a scm.params.optimizers.BaseOptimizer
    2) GloMPI is primary, setup a GloMPOManager instance as normal.
       The ReaxFFError class below will create the error function to be used as the manager 'task' parameter.
"""
import warnings
from pathlib import Path
from typing import Dict, List, Optional, Sequence, Tuple, Union

import numpy as np
from scm.params.common.parallellevels import ParallelLevels
from scm.params.common.reaxff_converter import geo_to_params, trainset_to_params
from scm.params.core.dataset import DataSet, SSE
from scm.params.core.jobcollection import JobCollection
from scm.params.core.opt_components import LinearParameterScaler, _Step
from scm.params.optimizers.base import BaseOptimizer, MinimizeResult
from scm.params.parameterinterfaces.base import BaseParameters
from scm.params.parameterinterfaces.reaxff import ReaxParams
from scm.params.parameterinterfaces.xtb import XTBParams
from scm.plams.core.errors import ResultsError
from scm.plams.interfaces.adfsuite.reaxff import reaxff_control_to_settings

from ..core.manager import GloMPOManager
from ..opt_selectors.baseselector import BaseSelector
from ..optimizers.gflswrapper import GFLSOptimizer

__all__ = ("GlompoParamsWrapper",
           "ReaxFFError")


class _FunctionWrapper:
    """ Wraps function produced by ParAMS internals (instance of scm.params.core.opt_components._Step) to match the API
        required by the 'task' parameter of GloMPOManager. Can be modified to achieve compatibility with
        other optimizers.

        Currently:
        1) Returns a float from the __call__ function;
        2) Add a resids parameter for compatibility with optsam GFLS algorithm.
    """

    def __init__(self, func: _Step):
        self.func = func
        if self.func.cbs:
            warnings.warn("Callbacks provided through the Optimization class are ignored. Callbacks to individual "
                          "optimizers can be passed to GloMPO through BaseSelector objects. Callbacks to control the "
                          "manager itself are passed using GloMPO BaseChecker objects, some conditions should be sent "
                          "as BaseHunter objects.", UserWarning)
            self.func.cbs = None

    def __call__(self, pars) -> float:
        return self.func(pars)

    def resids(self, pars) -> Sequence[float]:
        """ Method added to conform the function to optsam API and allow the GFLS algorithm to be used. """

        result = self.func(pars, full=True)[0]

        resids = result.residuals
        dataset = result.dataset

        if len(resids) == 0:
            return np.array([np.inf])

        weights = dataset.get('weight')
        sigmas = dataset.get('sigma')

        resids = np.concatenate([(w / s) * r for w, s, r in zip(weights, sigmas, resids)])
        return resids


class GlompoParamsWrapper(BaseOptimizer):
    """ Wraps the GloMPO manager into a ParAMS optimizer. """

    def __init__(self, optimizer_selector: BaseSelector, **manager_kwargs):
        """ Accepts GloMPO configuration information.

            Parameters
            ----------
            optimizer_selector: BaseSelector
                Initialised BaseSelector object which specifies how optimizers are selected and initialised. See
                glompo.opt_selectors.BaseSelector for detailed documentation.
            **manager_kwargs
                Optional arguments to the GloMPOManager initialisation function.
                Note that all arguments are accepted but required GloMPO arguments 'task' and 'bounds'
                will be overwritten as they are passed by the 'minimize' function in accordance with ParAMS API.
        """

        self.manager_kwargs = manager_kwargs
        for kw in ['task', 'bounds']:
            if kw in self.manager_kwargs:
                del self.manager_kwargs[kw]

        self.selector = optimizer_selector

        if GFLSOptimizer in optimizer_selector:
            self._loss = SSE()

    def minimize(self,
                 function: _Step,
                 x0: Sequence[float],
                 bounds: Sequence[Tuple[float, float]],
                 workers: int = 1) -> MinimizeResult:
        """
        Passes 'function' to GloMPO to be minimized. Returns and instance of MinimizeResult.

        Parameters
        ----------
        function: Callable
            Function to be minimized, this is passed as GloMPO's 'task' parameter.
        x0: Sequence[float]
            The length of this vector is taken to be the number of parameters in the optimization. It is not, however,
            used as the starting point for any optimizer the correct way to control this is by using GloMPO
            'BaseGenerator' objects.
        bounds: Sequence[Tuple[float, float]]
            Sequence of (min, max) pairs used to bound the search area for every parameter.
            The 'bounds' parameter is passed to GloMPO as its 'bounds' parameter.

            Note that by default ParAMS shifts and scales all parameters to the interval (0, 1). GloMPO will work in
            this space and be blind to the true bounds, thus results from the GloMPO logs cannot be applied directly
            to the function.
        workers: int
            Represents the maximum number of optimizers run in parallel. Passed to GloMPO as its 'max_jobs' parameter
            if 'max_jobs' has not been sent during initialisation via manager_kwargs otherwise ignored. If allowed to
            default this will usually result in the number of optimizers as there are cores available.

        Notes
        -----
        GloMPO is not currently compatible with using multiple DataSets and only the first one will be considered.

        Beware of using batching with GFLS as it requires all contributions to be evaluated every iteration.

        """

        warnings.warn("The x0 parameter is ignored by GloMPO. To control the starting locations of optimizers within "
                      "GloMPO make use of its BaseGenerator objects.", RuntimeWarning)

        if 'max_jobs' not in self.manager_kwargs:
            self.manager_kwargs['max_jobs'] = workers

        # Silence function printing
        function.v = False

        manager = GloMPOManager()
        manager.setup(task=_FunctionWrapper(function), bounds=bounds, opt_selector=self.selector,
                      **self.manager_kwargs)

        result = manager.start_manager()

        # Reshape glompo.common.namedtuples.Result into scm.params.optimizers.base.MinimizeResult
        params_res = MinimizeResult()
        params_res.x = result.x
        params_res.fx = result.fx
        params_res.success = manager.converged and len(result.x) > 0

        return params_res


<<<<<<< HEAD
class ReaxFFError:
    """ Setups a function which when called returns the error value of a parameterised ReaxFF force field as compared to
        a provided training set of data.
=======
class BaseParamsError:
    """ Base error function instance from which other classes derive depending on the engine used e.g. ReaxFF, xTB etc.
>>>>>>> c6757900
    """

    def __init__(self, data_set: DataSet, job_collection: JobCollection, parameters: BaseParameters):
        """ Initialisation of the error function. To initialise the object from files use the class factory
            methods from_classic_files or from_params_files.

            Parameters
            ----------
            data_set: DataSet
                Reference data used to compare against force field results.
            job_collection: JobCollection
                AMS jobs from which the data can be extracted for comparison to the DataSet
            parameters: BaseParameters
                BaseParameters object which holds the force field values, ranges, engine and which parameters are active
                or not.
        """
        self.dat_set = data_set
        self.job_col = job_collection
        self.par_eng = parameters

        self.loss = SSE()
        self.scaler = LinearParameterScaler(self.par_eng.active.range)
        self.par_levels = ParallelLevels(jobs=1)

    @property
    def n_parms(self) -> int:
        """ Returns the number of active parameters. """
        return len(self.par_eng.active.x)

    def __call__(self, x: Sequence[float]) -> float:
        """ Returns the error value between the the force field with the given parameters and the training values. """
        return self._calculate(x)[0]

    def resids(self, x: Sequence[float]) -> Sequence[float]:
        """ Method for compatibility with GFLS optimizer. Returns the signed differences between the force field and
            training set but DOES NOT include weights and sigma values
        """
        return self._calculate(x)[1]

    def _calculate(self, x: Sequence[float]) -> Tuple[float, List[float], List[float]]:
        """ Core calculation function, returns both the error function value and the residuals. """
        try:
            engine = self.par_eng.get_engine(self.scaler.scaled2real(x))
            ff_results = self.job_col.run(engine.settings, parallel=self.par_levels)
            err_result = self.dat_set.evaluate(ff_results, self.loss, True)
            return err_result
        except ResultsError:
            return float('inf'), [float('inf')], [float('inf')]

    def save(self, path: Union[Path, str], filenames: Optional[Dict[str, str]] = None,
             parameters: Optional[Sequence[float]] = None):
        """ Writes the data set and job collection to YAML files. Writes the engine object to an appropriate parameter
            file.

            Parameters
            ----------
            path: Union[Path, str]
                Path to directory in which files will be saved.
            filenames: Optional[Dict[str, str]] = None
                Custom filenames for the written files. The dictionary may include any/all of the keys in the example
                below. This example contains the default names used if not given:
                    {'ds': 'data_set.yml', 'jc': 'job_collection.yml', 'ff': 'ffield'}
            parameters: Optional[Sequence[float]] = None
                Optional parameters to be written into the force field file. If not given, the parameters currently
                therein will be used.
        """
        if not filenames:
            filenames = {}

        names = {'ds': filenames['ds'] if 'ds' in filenames else 'data_set.yml',
                 'jc': filenames['jc'] if 'jc' in filenames else 'job_collection.yml',
                 'ff': filenames['ff'] if 'ff' in filenames else 'ffield'}

        self.dat_set.store(Path(path, names['ds']))
        self.job_col.store(Path(path, names['jc']))
        self.par_eng.write(Path(path, names['ff']), parameters)


class ReaxFFError(BaseParamsError):
    """ Setups a function which when called returns the error value of a parameterised ReaxFF force field as compared to
        a provided training set of data.
    """

    @classmethod
    def from_classic_files(cls, path: Union[Path, str]) -> 'ReaxFFError':
        """ Initializes the error function from classic ReaxFF files.

            Parameters
            ----------
            path: Union[Path, str]
                Path to classic ReaxFF files, passed to setup_reax_from_classic (see its docs for what files are
                expected).
        """
        dat_set, job_col, rxf_eng = setup_reax_from_classic(path)
        return cls(dat_set, job_col, rxf_eng)

    @classmethod
    def from_params_files(cls, path: Union[Path, str]) -> 'ReaxFFError':
        """ Initializes the error function from ParAMS data files.

            Parameters
            ----------
            path: Union[Path, str]
                Path to directory containing ParAMS data set, job collection and ReaxFF engine files.
                (see setup_reax_from_params for what files are expected).
        """
        dat_set, job_col, rxf_eng = setup_reax_from_params(path)
        return cls(dat_set, job_col, rxf_eng)

    def checkpoint_save(self, path: Union[Path, str]):
        """ Used to store files into a GloMPO checkpoint (at path) suitable to reconstruct the task when the checkpoint
            is loaded.
        """
        self.dat_set.pickle_dump(Path(path, 'data_set.pkl'))
        self.job_col.pickle_dump(Path(path, 'job_collection.pkl'))
        self.par_eng.pickle_dump(str(Path(path, 'reax_params.pkl')))  # Method does not support Path


class XTBError(BaseParamsError):
    """ Setups a function which when called returns the error value of a parameterised xTB force field as compared to
        a provided training set of data.
    """

    @classmethod
    def from_params_files(cls, path: Union[Path, str]) -> 'XTBError':
        """ Initializes the error function from ParAMS data files.

            Parameters
            ----------
            path: Union[Path, str]
                Path to directory containing ParAMS data set, job collection and ReaxFF engine files.
                (see setup_reax_from_params for what files are expected).
        """
        dat_set, job_col, rxf_eng = setup_xtb_from_params(path)
        return cls(dat_set, job_col, rxf_eng)

    def checkpoint_save(self, path: Union[Path, str]):
        """ Used to store files into a GloMPO checkpoint (at path) suitable to reconstruct the task when the checkpoint
            is loaded.
        """
        self.dat_set.pickle_dump(Path(path, 'data_set.pkl'))
        self.job_col.pickle_dump(Path(path, 'job_collection.pkl'))
        self.par_eng.write(path)


def setup_reax_from_classic(path: Union[Path, str]) -> Tuple[DataSet, JobCollection, ReaxParams]:
    """
    Parses classic ReaxFF force field and configuration files into instances which can be evaluated by AMS.

    Parameters
    ----------
    path: Union[Path, str]
        Path to folder containing:
        - trainset.in: Contains the description of the items in the training set
        - control:     Contains ReaxFF settings
        - ffield_init: A force field file which contains values for all the parameters
        - ffield_bool: A force field file with all parameters set to 0 or 1.
                       1 indicates it will be adjusted during optimisation.
                       0 indicates it will not be changed during optimisation.
        - ffield_max:  A force field file where the active parameters are set to their maximum value (value of other
                       parameters is ignored).
        - ffield_min:  A force field file where the active parameters are set to their maximum value (value of other
                       parameters is ignored).
        - geo:         Contains the geometries of the items used in the training set.
    """

    dat_set = trainset_to_params(Path(path, 'trainset.in'))
    rxf_eng = ReaxParams(Path(path, 'ffield_bool'))
    vars_max = ReaxParams(Path(path, 'ffield_max'))
    vars_min = ReaxParams(Path(path, 'ffield_min'))

    # Update the job collection depending on the types of data in the training set
    settings = reaxff_control_to_settings(Path(path, 'control'))
    if dat_set.forces():
        settings.input.ams.properties.gradients = True
    job_col = geo_to_params(Path(path, 'geo'), settings)

    # Remove training set entries not in job collection
    remove_ids = dat_set.check_consistency(job_col)
    if remove_ids:
        print(
            'The following jobIDs are not in the JobCollection, their respective training set entries will be removed:')
        print('\n'.join({s for e in [dat_set[i] for i in remove_ids] for s in e.jobids}))
        del dat_set[remove_ids]

    rxf_eng.is_active = [bool(val) for val in rxf_eng.x]

    for i, parm in enumerate(rxf_eng):
        if parm.is_active:
            if vars_min[i].value != vars_max[i].value:
                parm.range = (vars_min[i].value, vars_max[i].value)
            else:
                parm.x = vars_min[i].value
                parm.is_active = False
                print(f"WARNING: {parm.name} deactivated due to bounds.")

    vars_values = ReaxParams(Path(path, 'ffield_init'))
    rxf_eng.x = vars_values.x
    for parm in rxf_eng.active:
        if not parm.range[0] < parm.value < parm.range[1]:
            parm.value = (parm.range[0] + parm.range[1]) / 2
            warnings.warn("Starting value out of bounds moving to midpoint.")

    return dat_set, job_col, rxf_eng


def _setup_collections_from_params(path: Union[Path, str]) -> Tuple[DataSet, JobCollection]:
    """ Loads ParAMS produced ReaxFF files into ParAMS objects.

        Parameters
        ----------
        path: Union[Path, str]
            Path to folder containing:
            - data_set.yml OR data_set.pkl
                Contains the description of the items in the training set. A YAML file must be of the form produced by
                scm.params.core.dataset.DataSet.store, a pickle file must be of the form produced by
                scm.params.core.dataset.DataSet.pickle_dump. If both files are present, the pickle is given priority.
            - job_collection.yml OR job_collection.pkl
                Contains descriptions of the AMS jobs to evaluate. A YAML file must be of the form produced by
                scm.params.core.jobcollection.JobCollection.store, a pickle file must be of the form produced by
                scm.params.core.jobcollection.JobCollection.pickle_dump.  If both files are present, the pickle is given
                priority.
    """
    dat_set = DataSet()
    job_col = JobCollection()

    for name, params_obj in {'data_set': dat_set, 'job_collection': job_col}.items():
        built = False
        for suffix, loader in {'.pkl': 'pickle_load', '.yml': 'load'}.items():
            file = Path(path, name + suffix)
            if file.exists():
                getattr(params_obj, loader)(file)
                built = True
        if not built:
            raise FileNotFoundError(f"No {name.replace('_', ' ')} data found")

    return dat_set, job_col


def setup_reax_from_params(path: Union[Path, str]) -> Tuple[DataSet, JobCollection, ReaxParams]:
    """ Loads ParAMS produced ReaxFF files into ParAMS objects.

        Parameters
        ----------
        path: Union[Path, str]
            Path to folder containing:
            - data_set.yml OR data_set.pkl
                Contains the description of the items in the training set. A YAML file must be of the form produced by
                scm.params.core.dataset.DataSet.store, a pickle file must be of the form produced by
                scm.params.core.dataset.DataSet.pickle_dump. If both files are present, the pickle is given priority.
            - job_collection.yml OR job_collection.pkl
                Contains descriptions of the AMS jobs to evaluate. A YAML file must be of the form produced by
                scm.params.core.jobcollection.JobCollection.store, a pickle file must be of the form produced by
                scm.params.core.jobcollection.JobCollection.pickle_dump.  If both files are present, the pickle is given
                priority.
            - reax_params.pkl:
                Pickle produced by scm.params.parameterinterfaces.reaxff.ReaxParams.pickle_dump, representing the force
                field, active parameters and their ranges.
    """
    dat_set, job_col = _setup_collections_from_params(path)
    rxf_eng = ReaxParams.pickle_load(Path(path, 'reax_params.pkl'))

    return dat_set, job_col, rxf_eng


def setup_xtb_from_params(path: Union[Path, str]) -> Tuple[DataSet, JobCollection, XTBParams]:
    """ Loads ParAMS produced ReaxFF files into ParAMS objects.

        Parameters
        ----------
        path: Union[Path, str]
            Path to folder containing:
            - data_set.yml OR data_set.pkl
                Contains the description of the items in the training set. A YAML file must be of the form produced by
                scm.params.core.dataset.DataSet.store, a pickle file must be of the form produced by
                scm.params.core.dataset.DataSet.pickle_dump. If both files are present, the pickle is given priority.
            - job_collection.yml OR job_collection.pkl
                Contains descriptions of the AMS jobs to evaluate. A YAML file must be of the form produced by
                scm.params.core.jobcollection.JobCollection.store, a pickle file must be of the form produced by
                scm.params.core.jobcollection.JobCollection.pickle_dump.  If both files are present, the pickle is given
                priority.
            - elements.xtbpar, basis.xtbpar, globals.xtbpar, additional_parameters.yaml, metainfo.yaml,
              atomic_configurations.xtbpar, metals.xtbpar
                Classic xTB parameter files.
    """
    dat_set, job_col = _setup_collections_from_params(path)
    xtb_eng = XTBParams(path)

    return dat_set, job_col, xtb_eng<|MERGE_RESOLUTION|>--- conflicted
+++ resolved
@@ -157,14 +157,8 @@
         return params_res
 
 
-<<<<<<< HEAD
-class ReaxFFError:
-    """ Setups a function which when called returns the error value of a parameterised ReaxFF force field as compared to
-        a provided training set of data.
-=======
 class BaseParamsError:
     """ Base error function instance from which other classes derive depending on the engine used e.g. ReaxFF, xTB etc.
->>>>>>> c6757900
     """
 
     def __init__(self, data_set: DataSet, job_collection: JobCollection, parameters: BaseParameters):
